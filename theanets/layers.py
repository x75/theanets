--- conflicted
+++ resolved
@@ -240,16 +240,7 @@
         return cls._registry[key.lower()](*args, **kwargs)
 
 # py2k and py3k have different metaclass syntax. :-/
-<<<<<<< HEAD
-#if sys.version_info.major <= 2:
-class Base(object):
-    __metaclass__ = Registrar
-#else:
-#    class Base(metaclass=Registrar):
-#        pass
-=======
 Base = Registrar(str('Base'), (), {})
->>>>>>> acda80c8
 
 
 class Layer(Base):
