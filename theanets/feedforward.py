--- conflicted
+++ resolved
@@ -633,19 +633,8 @@
 
     def __init__(self, **kwargs):
         self.k = TT.ivector('k')
-<<<<<<< HEAD
         super(Classifier, self).__init__(**kwargs)
-        self.y = self.softmax(self.y)
-
-    @staticmethod
-    def softmax(x):
-        # TT.nnet.softmax doesn't work with the HF trainer.
-        z = TT.exp(x.T - x.T.max(axis=0))
-        return (z / z.sum(axis=0)).T
-=======
-        super(Classifier, self).__init__(*args, **kwargs)
         self.y = softmax(self.y)
->>>>>>> 5c2498b4
 
     @property
     def inputs(self):
