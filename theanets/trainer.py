# -*- coding: utf-8 -*-

'''This module contains optimization methods for neural networks.

Most of the optimization methods (mostly the ones based on gradient descent) are
general-purpose optimization routines that happen to be pretty good for training
neural networks. Other methods --- :class:`Sample`,
:class:`SupervisedPretrainer`, and :class:`UnsupervisedPretrainer` --- are
specific to neural networks. Despite the difference in generality, all of the
training routines implemented here assume that a :class:`Network
<theanets.feedforward.Network>` is being optimized.

Most of the general-purpose optimization routines in this module are based on
the :class:`SGD` parent and optimize the loss function at hand by taking small
steps in the general direction of the local gradient of the loss. Such
stochastic gradient optimization techniques are not bad, in the sense that they
will generally always take steps that reduce the loss, but because they use
local gradient information, they are not guaranteed to find a global optimum for
nonlinear losses. Whether this is a problem or not depends on your task, but
these approaches have been shown to be quite useful in the past couple decades
of machine learning research.
'''

import climate
import collections
import itertools
import numpy as np
import numpy.random as rng
import scipy.optimize
import theano
import theano.tensor as TT
import sys

from theano.sandbox.rng_mrg import MRG_RandomStreams as RandomStreams

from . import feedforward
from . import layers

logging = climate.get_logger(__name__)

FLOAT = theano.config.floatX


def default_mapper(f, dataset, *args, **kwargs):
    '''Apply (map) a function to each element of a dataset.'''
    return [f(x, *args, **kwargs) for x in dataset]


def ipcluster_mapper(client):
    '''Get a mapper from an IPython.parallel cluster client.

    This helper is experimental and not currently used.

    Parameters
    ----------
    client : :ipy:`IPython.parallel.Client`
        A client for an IPython cluster. The dataset will be processed by
        distributing it across the cluster.

    Returns
    -------
    mapper : callable
        A callable that can be used to map a dataset to a function across an
        IPython cluster.
    '''
    view = client.load_balanced_view()
    def mapper(f, dataset, *args, **kwargs):
        def ff(x):
            return f(x, *args, **kwargs)
        return view.map(ff, dataset).get()
    return mapper


class Trainer(object):
    '''All trainers derive from this base class.

    A trainer is a wrapper for a few different types of theano functions, along
    with the parameters that define the behavior of these functions. The trainer
    base class is abstract; subclasses must provide an implementation of the
    :func:`train` method.

    Attributes
    ----------
    params : list of theano variables
        Parameters from our network model that require training.
    loss : theano expression
        An expression for computing a scalar loss value for the network, given
        the current parameter settings.
    f_eval : theano function
        A function that takes some data and returns a sequence of monitor values
        for that data.

    Parameters
    ----------
    validate_every : int, optional
        Validate the model after this many training iterations have passed.
        Defaults to 10.
    min_improvement : float, optional
        Quit training if the evaluation loss for the model does not improve by
        at least this relative amount for `patience` validations. Defaults to 0,
        meaning that any improvement to the validation loss counts.
    patience : int, optional
        Maximum number of validations that can pass before the validation loss
        must improve by `min_improvement` relative. Defaults to 10.
    '''

    def __init__(self, network, **kwargs):
        super(Trainer, self).__init__()

        self.validate_every = kwargs.get('validate_every', 10)
        self.min_improvement = kwargs.get('min_improvement', 0.)
        self.patience = kwargs.get('patience', 10)

        self.params = network.params
        self._shapes = [p.get_value(borrow=True).shape for p in self.params]
        self._counts = [np.prod(s) for s in self._shapes]
        self._starts = np.cumsum([0] + self._counts)[:-1]
        self._dtype = self.params[0].get_value().dtype

        self._best_loss = 1e100
        self._best_iter = self._curr_iter = 0
        self._best_params = [p.get_value().copy() for p in self.params]

        self.loss = network.loss(**kwargs)
        self._monitor_exprs = [self.loss]
        self._monitor_names = ['loss']
        for name, monitor in network.monitors:
            self._monitor_names.append(name)
            self._monitor_exprs.append(monitor)

        logging.info('compiling evaluation function')
        self.f_eval = theano.function(
            network.inputs, self._monitor_exprs, updates=network.updates)

    def set_params(self, targets):
        '''Set the values of the parameters to the given target values.

        Parameters
        ----------
        targets : sequence of ndarray
            Arrays for setting the parameters of our model.
        '''
        for param, target in zip(self.params, targets):
            param.set_value(target)

    def log(self, monitors, iteration, label='', suffix=''):
        '''Log the state of the model through the logging system.

        Parameters
        ----------
        monitors : OrderedDict
            A dictionary of monitor names mapped to values. These names and
            values are what is being logged.
        iteration : int
            Training iteration that we are logging.
        label : str, optional
            A label for the name of the trainer creating the log line. Defaults
            to the name of the current class.
        suffix : str, optional
            A suffix to add to the end of the log line, if any.
        '''
        label = label or self.__class__.__name__
        fields = []
        for name, value in monitors.items():
            width = '{:.2f}'
            if name == 'loss':
                width = '{:.6f}'
            elif '<' in name or '>' in name:
                width = '{:.1f}'
            fields.append(('{}=' + width).format(name, value))
        logging.info('%s %i %s%s', label, iteration, ' '.join(fields), suffix)

    def evaluate(self, dataset):
        '''Evaluate the current model parameters on a dataset.

        Parameters
        ----------
        dataset : :class:`Dataset <theanets.dataset.Dataset>`
            A set of data to use for evaluating the model.

        Returns
        -------
        monitors : OrderedDict
            A dictionary mapping monitor names to values. Monitors are
            quantities of interest during training---for example, loss function,
            accuracy, or whatever the layers in the network define.
        '''
        values = [self.f_eval(*x) for x in dataset]
        monitors = zip(self._monitor_names, np.mean(values, axis=0))
        return collections.OrderedDict(monitors)

    def test_patience(self, monitors):
        '''Test whether our patience with training has elapsed.

        Parameters
        ----------
        monitors : dict
            A dictionary mapping monitor names to values. The 'loss' key from
            this dictionary will be used to evaluate training progress.

        Returns
        -------
        elapsed : bool
            True iff our patience has elapsed and the model is no longer
            improving.
        '''
        self._curr_iter += 1
        marker = ''
        loss = monitors['loss']
        if self._best_loss - loss > self._best_loss * self.min_improvement:
            self._best_loss = loss
            self._best_iter = self._curr_iter
            self._best_params = [p.get_value().copy() for p in self.params]
            marker = ' *'
        self.log(monitors, self._curr_iter - 1, 'validation', marker)
        return self._curr_iter - self._best_iter > self.patience

    def itertrain(self, train_set, valid_set=None, **kwargs):
        '''Train a model using a training and validation set.

        This method yields a series of monitor values to the caller. After every
        iteration, a pair of monitor dictionaries is generated: one evaluated on
        the training dataset, and another evaluated on the validation dataset.
        The validation monitors might not be updated during every training
        iteration; in this case, the most recent validation monitors will be
        yielded along with the training monitors.

        Parameters
        ----------
        train_set : :class:`Dataset <theanets.dataset.Dataset>`
            A set of training data for computing updates to model parameters.
        valid_set : :class:`Dataset <theanets.dataset.Dataset>`
            A set of validation data for computing monitor values and
            determining when the loss has stopped improving.

        Returns
        -------
        training : dict
            A dictionary mapping monitor names to values, evaluated on the
            training dataset.
        validation : dict
            A dictionary containing monitor values evaluated on the validation
            dataset.
        '''
        iteration = 0
        training = validation = None
        while True:
            if not iteration % self.validate_every:
                try:
                    validation = self.evaluate(valid_set)
                except KeyboardInterrupt:
                    logging.info('interrupted!')
                    break
                if self.test_patience(validation):
                    logging.info('patience elapsed!')
                    break
            try:
                training = self.step(train_set)
            except KeyboardInterrupt:
                logging.info('interrupted!')
                break
            iteration += 1
            self.log(training, iteration)
            yield training, validation
        self.set_params(self._best_params)


class SGD(Trainer):
    r'''Optimize using stochastic gradient descent with momentum.

    A stochastic gradient trainer with momentum :math:`\mu` and learning rate
    :math:`\alpha` updates parameter :math:`p` at step :math:`t` by blending the
    current "velocity" :math:`v` with the current gradient
    :math:`\frac{\partial\mathcal{L}}{\partial p}`:

    .. math::
        \begin{eqnarray*}
        v_{t+1} &=& \mu v_t - \alpha \frac{\partial\mathcal{L}}{\partial p} \\
        p_{t+1} &=& p_t + v_{t+1}
        \end{eqnarray*}

    Without momentum (or when :math:`\mu = 0`), these updates reduce to
    :math:`p_{t+1} = p_t - \alpha \frac{\partial\mathcal{L}}{\partial p}`, which
    just takes steps downhill according to the the local gradient. Adding the
    momentum term permits the algorithm to incorporate information from previous
    steps as well, which in practice has the effect of incorporating some
    information about second-order derivatives of the loss surface.
    '''

    def __init__(self, network, **kwargs):
        super(SGD, self).__init__(network, **kwargs)

        self.max_norm = TT.cast(kwargs.get('max_gradient_norm', 1e6), FLOAT)
        self.momentum = TT.cast(kwargs.get('momentum', 0.9), FLOAT)
        self.learning_rate = TT.cast(kwargs.get('learning_rate', 1e-4), FLOAT)

        logging.info('compiling %s learning function', self.__class__.__name__)
        updates = list(network.updates) + list(self.learning_updates())
        self.f_learn = theano.function(
            network.inputs, self._monitor_exprs, updates=updates)

    def learning_updates(self):
        for param, grad in zip(self.params, self.clipped_gradients()):
            vel_tm1 = self.shared_like(param, 'vel')
            vel_t = self.momentum * vel_tm1 - self.learning_rate * grad
            yield vel_tm1, vel_t
            yield param, param + vel_t

    def clipped_gradients(self, params=None):
        for grad in TT.grad(self.loss, params or self.params):
            norm = TT.sqrt((grad * grad).sum())
<<<<<<< HEAD
            yield grad * TT.minimum(1, self.max_norm / norm)
=======
            yield TT.minimum(TT.cast(1, FLOAT), self.max_norm / norm)
>>>>>>> a0701b6e

    @staticmethod
    def shared_like(param, name, init=0):
        return theano.shared(np.zeros_like(param.get_value()) + init,
                             name='{}_{}'.format(param.name, name))

    def step(self, dataset):
        '''Advance the state of the model by one training step.

        Parameters
        ----------
        dataset : :class:`Dataset <theanets.dataset.Dataset>`
            A dataset for training the model.

        Returns
        -------
        training : dict
            A dictionary mapping monitor names to values.
        '''
        values = [self.f_learn(*x) for x in dataset]
        return collections.OrderedDict(
            zip(self._monitor_names, np.mean(values, axis=0)))


class NAG(SGD):
    r'''Optimize using Nesterov's Accelerated Gradient (NAG).

    The basic difference between NAG and "classical" momentum in SGD
    optimization approaches is that NAG computes the gradients at the position
    in parameter space where "classical" momentum would put us at the *next*
    step. In classical :class:`SGD` with momentum :math:`\mu` and learning rate
    :math:`\alpha`, updates to parameter :math:`p` at step :math:`t` are
    computed by blending the current "velocity" :math:`v` with the current
    gradient :math:`\frac{\partial\mathcal{L}}{\partial p}`:

    .. math::
        \begin{eqnarray*}
        v_{t+1} &=& \mu v_t - \alpha \frac{\partial\mathcal{L}}{\partial p} \\
        p_{t+1} &=& p_t + v_{t+1}
        \end{eqnarray*}

    In contrast, NAG adjusts the update by blending the current "velocity" with
    the gradient at the next step---that is, the gradient is computed at the
    point where the velocity would have taken us:

    .. math::
        \begin{eqnarray*}
        v_{t+1} &=& \mu v_t - \alpha \left.\frac{\partial\mathcal{L}}{\partial p}\right|_{p_t + \mu v_t} \\
        p_{t+1} &=& p_t + v_{t+1}
        \end{eqnarray*}

    Again, the difference here is that the gradient is computed at the place in
    parameter space where we would have stepped using the classical technique,
    in the absence of a new gradient.

    In theory, this helps correct for oversteps during learning: If momentum
    would lead us to overshoot, then the gradient at that overshot place will
    point backwards, toward where we came from. For details on this idea, see
    Sutskever, Martens, Dahl, and Hinton, "On the importance of initialization
    and momentum in deep learning" (ICML 2013)
    http://jmlr.csail.mit.edu/proceedings/papers/v28/sutskever13.pdf
    '''

    def learning_updates(self):
        # see https://github.com/lisa-lab/pylearn2/pull/136#issuecomment-10381617
        for param, grad in zip(self.params, self.clipped_gradients()):
            vel_tm1 = self.shared_like(param, 'vel')
            vel_t = self.momentum * vel_tm1 - self.learning_rate * grad
            yield vel_tm1, vel_t
            yield param, param + self.momentum * vel_t - self.learning_rate * grad


class Rprop(SGD):
    r'''Trainer for neural nets using resilient backpropagation.

    The Rprop method uses the same general strategy as SGD (both methods are
    make small parameter adjustments using local derivative information). The
    difference is that in Rprop, only the signs of the partial derivatives are
    taken into account when making parameter updates. That is, the step size for
    each parameter is independent of the magnitude of the gradient for that
    parameter.

    To accomplish this, Rprop maintains a separate learning rate for every
    parameter in the model, and adjusts this learning rate based on the
    consistency of the sign of the gradient of the loss with respect to that
    parameter over time. Whenever two consecutive gradients for a parameter have
    the same sign, the learning rate for that parameter increases, and whenever
    the signs disagree, the learning rate decreases. This has a similar effect
    to momentum-based SGD methods but effectively maintains parameter-specific
    learning rates.

    .. math::
        \begin{eqnarray*}
        && \mbox{if } \frac{\partial\mathcal{L}}{\partial p}_{t-1}\frac{\partial\mathcal{L}}{\partial p} > 0 \\
        && \qquad \Delta_t = \min (\eta_+\Delta_{t−1}, \Delta_+) \\
        && \mbox{if } \frac{\partial\mathcal{L}}{\partial p}_{t-1}\frac{\partial\mathcal{L}}{\partial p} < 0 \\
        && \qquad \Delta_t = \max (\eta_-\Delta_{t−1}, \Delta_-) \\
        && \qquad \frac{\partial\mathcal{L}}{\partial p} = 0 \\
        && p_{t+1} = p_t − \mbox{sgn}\left(\frac{\partial\mathcal{L}}{\partial p}\right) \Delta_t
        \end{eqnarray*}

    Here, :math:`s(\cdot)` is the sign function (i.e., returns -1 if its
    argument is negative and 1 otherwise), :math:`\eta_-` and :math:`\eta_+` are
    the amount to decrease (increase) the step size if the gradients disagree
    (agree) in sign, and :math:`\Delta_+` and :math:`\Delta_-` are the maximum
    and minimum step size.

    The implementation here is actually the "iRprop-" variant of Rprop described
    in Algorithm 4 from Igel and Huesken, "Improving the Rprop Learning
    Algorithm" (2000). This variant resets the running gradient estimates to
    zero in cases where the previous and current gradients have switched signs.
    '''

    def __init__(self, network, **kwargs):
        self.step_increase = TT.cast(kwargs.get('rprop_increase', 1.01), FLOAT)
        self.step_decrease = TT.cast(kwargs.get('rprop_decrease', 0.99), FLOAT)
        self.min_step = TT.cast(kwargs.get('rprop_min_step', 0.), FLOAT)
        self.max_step = TT.cast(kwargs.get('rprop_max_step', 100.), FLOAT)
        super(Rprop, self).__init__(network, **kwargs)

    def learning_updates(self):
        for param, grad in zip(self.params, self.clipped_gradients()):
            grad_tm1 = self.shared_like(param, 'grad')
            step_tm1 = self.shared_like(param, 'step', self.learning_rate.value)
            test = grad * grad_tm1
            same = TT.gt(test, 0)
            diff = TT.lt(test, 0)
            step = TT.minimum(self.max_step, TT.maximum(self.min_step, step_tm1 * (
                TT.eq(test, 0) +
                same * self.step_increase +
                diff * self.step_decrease)))
            grad = grad - diff * grad
            yield param, param - TT.sgn(grad) * step
            yield grad_tm1, grad
            yield step_tm1, step


class RmsProp(SGD):
    r'''RmsProp trains neural network models using scaled SGD.

    The RmsProp method uses the same general strategy as SGD, in the sense that
    all gradient-based methods make small parameter adjustments using local
    derivative information. The difference here is that as gradients are
    computed during each parameter update, an exponential moving average of
    gradient magnitudes is maintained as well. At each update, the EWMA is used
    to compute the root-mean-square (RMS) gradient value that's been seen in the
    recent past. The actual gradient is normalized by this RMS scaling factor
    before being applied to update the parameters.

    .. math::
        \begin{eqnarray*}
        f_{t+1} &=& \gamma a_t + (1 - \gamma) \frac{\partial\mathcal{L}}{\partial p} \\
        g_{t+1} &=& \gamma g_t + (1 - \gamma) \left(\frac{\partial\mathcal{L}}{\partial p}\right)^2 \\
        v_{t+1} &=& \mu v_t - \frac{\alpha}{\sqrt{g_{t+1} - f_{t+1}^2 + \epsilon}} \frac{\partial\mathcal{L}}{\partial p} \\
        p_{t+1} &=& p_t + v_{t+1}
        \end{eqnarray*}

    Like :class:`Rprop`, this learning method effectively maintains a sort of
    parameter-specific momentum value, but this method takes into account both
    the sign and the magnitude of the gradient for each parameter.

    In this implementation, :math:`\epsilon = 1e-4`, and the weight parameter
    :math:`\gamma` for the EWMA window is computed from the ``rms_halflife``
    keyword argument, such that the actual EWMA weight varies inversely with the
    halflife :math:`h`: :math:`\gamma = e^{\frac{-\ln 2}{h}}`.

    The implementation here is taken from Graves, "Generating Sequences With
    Recurrent Neural Networks" (2013), equations (38)--(45); the paper is
    available at http://arxiv.org/abs/1308.0850. Graves' implementation in
    particular seems to have introduced the :math:`f_t` terms into the RMS
    computation; these terms appear to act as a sort of momentum for the RMS
    values.
    '''

    def __init__(self, network, **kwargs):
        self.ewma = TT.cast(np.exp(-np.log(2) / kwargs.get('rms_halflife', 7)), FLOAT)
        super(RmsProp, self).__init__(network, **kwargs)

    def learning_updates(self):
        eps = 1e-4
        for param, grad in zip(self.params, self.clipped_gradients()):
            g1_tm1 = self.shared_like(param, 'g1_ewma')
            g2_tm1 = self.shared_like(param, 'g2_ewma')
            vel_tm1 = self.shared_like(param, 'vel')
            g1_t = self.ewma * g1_tm1 + (1 - self.ewma) * grad
            g2_t = self.ewma * g2_tm1 + (1 - self.ewma) * grad * grad
            rms = TT.sqrt(g2_t - g1_t * g1_t + eps)
            vel_t = self.momentum * vel_tm1 - grad * self.learning_rate / rms
            yield g1_tm1, g1_t
            yield g2_tm1, g2_t
            yield vel_tm1, vel_t
            yield param, param + vel_t


class ADADELTA(RmsProp):
    r'''ADADELTA trains neural network models using scaled :class:`SGD`.

    The ADADELTA method uses the same general strategy as :class:`SGD` (both
    methods are make small parameter adjustments using local derivative
    information). The difference here is that as gradients are computed during
    each parameter update, an exponential weighted moving average gradient
    value, as well as an exponential weighted moving average of recent parameter
    steps, are maintained as well. The actual gradient is normalized by the
    ratio of the parameter step RMS values to the gradient RMS values.

    .. math::
        \begin{eqnarray*}
        g_{t+1} &=& \gamma g_t + (1 - \gamma) \left(\frac{\partial\mathcal{L}}{\partial p}\right)^2 \\
        v_{t+1} &=& -\frac{\sqrt{x_t + \epsilon}}{\sqrt{g_{t+1} + \epsilon}} \frac{\partial\mathcal{L}}{\partial p} \\
        x_{t+1} &=& \gamma x_t + (1 - \gamma) v_{t+1}^2 \\
        p_{t+1} &=& p_t + v_{t+1}
        \end{eqnarray*}

    Like :class:`Rprop` and the :class:`RmsProp`--:class:`ESGD` family, this
    learning method effectively maintains a sort of parameter-specific momentum
    value. The primary difference between this method and :class:`RmsProp` is
    that ADADELTA additionally incorporates a sliding window of RMS parameter
    steps, obviating the need for a learning rate parameter.

    In this implementation, :math:`\epsilon` is set to 1e-4. The weight
    parameter :math:`\gamma` for the EWMA window is computed from the
    ``rms_halflife`` keyword argument, such that the actual EWMA weight varies
    inversely with the halflife :math:`h`: :math:`\gamma = e^{\frac{-\ln
    2}{h}}`.

    The implementation is modeled after Zeiler (2012), "ADADELTA: An adaptive
    learning rate method," available at http://arxiv.org/abs/1212.5701.
    '''

    def learning_updates(self):
        eps = 1e-4
        for param, grad in zip(self.params, self.clipped_gradients()):
            x2_tm1 = self.shared_like(param, 'x2_ewma')
            g2_tm1 = self.shared_like(param, 'g2_ewma')
            g2_t = self.ewma * g2_tm1 + (1 - self.ewma) * grad * grad
            delta = grad * TT.sqrt(x2_tm1 + eps) / TT.sqrt(g2_t + eps)
            x2_t = self.ewma * x2_tm1 + (1 - self.ewma) * delta * delta
            yield g2_tm1, g2_t
            yield x2_tm1, x2_t
            yield param, param - delta


class ESGD(RmsProp):
    r'''Equilibrated SGD computes a diagonal preconditioner for gradient descent.

    The ESGD method uses the same general strategy as SGD, in the sense that all
    gradient-based methods make small parameter adjustments using local
    derivative information. The difference here is that as gradients are
    computed during each parameter update, an exponential moving average of
    diagonal preconditioner values is maintained as well. At each update, the
    EWMA is used to compute the root-mean-square (RMS) diagonal preconditioner
    value that's been seen in the recent past. The actual gradient is normalized
    by this preconditioner before being applied to update the parameters.

    .. math::
        \begin{eqnarray*}
        r &\sim& \mathcal{N}(0, 1) \\
        Hr &=& \frac{\partial^2 \mathcal{L}}{\partial^2 p}r \\
        D_{t+1} &=& \gamma D_t + (1 - \gamma) (Hr)^2 \\
        v_{t+1} &=& \mu v_t - \frac{\alpha}{\sqrt{D_{t+1} + \epsilon}} \frac{\partial\mathcal{L}}{\partial p} \\
        p_{t+1} &=& p_t + v_{t+1}
        \end{eqnarray*}

    Like :class:`Rprop` and the :class:`ADADELTA`--:class:`RmsProp` family, this
    learning method effectively maintains a sort of parameter-specific momentum
    value. The primary difference between this method and :class:`RmsProp` is
    that ESGD treats the normalizing fraction explicitly as a preconditioner for
    the diaonal of the Hessian, and estimates this diagonal by drawing a vector
    of standard normal values at every training step. The primary difference
    between this implementation and the algorithm described in the paper (see
    below) is the use of an EWMA to decay the diagonal values over time, while
    in the paper the diagonal is divided by the training iteration.

    In this implementation, :math:`\epsilon` is set to 1e-4. The weight
    parameter :math:`\gamma` for the EWMA window is computed from the
    ``rms_halflife`` keyword argument, such that the actual EWMA weight varies
    inversely with the halflife :math:`h`: :math:`\gamma = e^{\frac{-\ln
    2}{h}}`.

    The implementation here is modeled after Dauphin, de Vries, Chung & Bengio
    (2014), "RMSProp and equilibrated adaptive learning rates for non-convex
    optimization," http://arxiv.org/pdf/1502.04390.pdf.
    '''

    def __init__(self, *args, **kwargs):
        self.rng = RandomStreams()
        super(ESGD, self).__init__(*args, **kwargs)

    def learning_updates(self):
        eps = 1e-4  # more or less from the paper
        for param, grad in zip(self.params, self.clipped_gradients()):
            D_tm1 = self.shared_like(param, 'D_ewma')
            vel_tm1 = self.shared_like(param, 'vel')
            Hv = TT.Rop(grad, param, self.rng.normal(param.shape))
            D_t = self.ewma * D_tm1 + (1 - self.ewma) * Hv * Hv
            vel_t = self.momentum * vel_tm1 - grad * self.learning_rate / TT.sqrt(D_t + eps)
            yield D_tm1, D_t
            yield param, param + vel_t


class Scipy(Trainer):
    '''General trainer for neural nets using ``scipy``.

    This class serves as a wrapper for the optimization algorithms provided in
    `scipy.optimize.minimize`_. The following algorithms are available in this
    trainer:

    - ``bfgs``
    - ``cg``
    - ``dogleg``
    - ``newton-cg``
    - ``trust-ncg``

    In general, these methods require two types of computations in order to
    minimize a cost function: evaluating the cost function for a specific
    setting of model parameters, and computing the gradient of the cost function
    for a specific setting of model parameters. Both of these computations are
    implemented by the ``theanets`` package and may, if you have a GPU, involve
    computing values on the GPU.

    However, all of the optimization steps that might be performed once these
    two types of values are computed will not be handled on the GPU, since
    ``scipy`` is not capable of using the GPU. This might or might not influence
    the absolute time required to optimize a model, depending on the ratio of
    time spent computing cost and gradient values to the time spent computing
    parameter updates.

    For more information about these optimization methods, please see the `Scipy
    documentation`_.

    .. _scipy.optimize.minimize: http://docs.scipy.org/doc/scipy/reference/generated/scipy.optimize.minimize.html
    .. _Scipy documentation: http://docs.scipy.org/doc/scipy/reference/generated/scipy.optimize.minimize.html
    '''

    METHODS = ('bfgs', 'cg', 'dogleg', 'newton-cg', 'trust-ncg')

    def __init__(self, network, method, **kwargs):
        super(Scipy, self).__init__(network, **kwargs)

        self.method = method

        logging.info('compiling gradient function')
        self.f_grad = theano.function(network.inputs, TT.grad(self.loss, self.params))

    def flat_to_arrays(self, x):
        '''Convert a parameter vector to a sequence of parameter arrays.

        Parameters
        ----------
        flat : ndarray
            A one-dimensional numpy array containing flattened parameter values
            for all parameters in our model.

        Returns
        -------
        arrays : sequence of ndarray
            Values of the parameters in our model.
        '''
        x = x.astype(self._dtype)
        return [x[o:o+n].reshape(s) for s, o, n in
                zip(self._shapes, self._starts, self._counts)]

    def arrays_to_flat(self, arrays):
        '''Convert a sequence of parameter arrays to a vector.

        Parameters
        ----------
        arrays : sequence of ndarray
            Values of the parameters in our model.

        Returns
        -------
        flat : ndarray
            A one-dimensional numpy array containing flattened parameter values
            for all parameters in our model.
        '''
        x = np.zeros((sum(self._counts), ), self._dtype)
        for arr, o, n in zip(arrays, self._starts, self._counts):
            x[o:o+n] = arr.ravel()
        return x

    def function_at(self, x, dataset):
        '''Compute the value of the loss function at given parameter values.

        Parameters
        ----------
        x : ndarray
            An array of parameter values to set our model at.
        dataset : :class:`Dataset <theanets.dataset.Dataset>`
            A set of data over which to compute our loss function.

        Returns
        -------
        loss : float
            Scalar value of the loss function, evaluated at the given parameter
            settings, using the given dataset.
        '''
        self.set_params(self.flat_to_arrays(x))
        return self.evaluate(dataset)['loss']

    def gradient_at(self, x, dataset):
        '''Compute the gradients of the loss function at given parameter values.

        Parameters
        ----------
        x : ndarray
            An array of parameter values to set our model at.
        dataset : :class:`Dataset <theanets.dataset.Dataset>`
            A set of data over which to compute our gradients.

        Returns
        -------
        gradients : ndarray
            A vector of gradient values, of the same dimensions as `x`.
        '''
        self.set_params(self.flat_to_arrays(x))
        grads = [[] for _ in range(len(self.params))]
        for x in dataset:
            for i, g in enumerate(self.f_grad(*x)):
                grads[i].append(np.asarray(g))
        return self.arrays_to_flat([np.mean(g, axis=0) for g in grads])

    def step(self, dataset):
        '''Advance the state of the model by one training step.

        Parameters
        ----------
        dataset : :class:`Dataset <theanets.dataset.Dataset>`
            A dataset for training the model.

        Returns
        -------
        training : dict
            A dictionary mapping monitor names to values.
        '''
        res = scipy.optimize.minimize(
            fun=self.function_at,
            jac=self.gradient_at,
            x0=self.arrays_to_flat(self._best_params),
            args=(dataset, ),
            method=self.method,
            options=dict(maxiter=self.validate_every),
        )
        self.set_params(self.flat_to_arrays(res.x))
        return self.evaluate(dataset)


class LM(Trainer):
    '''Levenberg-Marquardt trainer for neural networks.

    Based on the description of the algorithm in "Levenberg-Marquardt
    Optimization" by Sam Roweis.
    '''

    def __init__(self, network, **kwargs):
        raise NotImplementedError


class HF(Trainer):
    '''The hessian free trainer shells out to an external implementation.

    hf.py was implemented by Nicholas Boulanger-Lewandowski and made available
    to the public (yay !). If you don't have a copy of the module handy, this
    class will attempt to download it from github.
    '''

    URL = 'https://raw.github.com/boulanni/theano-hf/master/hf.py'

    def __init__(self, network, **kwargs):
        import os, tempfile
        try:
            import urllib.request
        except: # Python 2.x
            import urllib
        sys.path.append(tempfile.gettempdir())

        try:
            import hf
        except:
            # if hf failed to import, try downloading it and saving it locally.
            logging.error('hf import failed, attempting to download %s', HF.URL)
            path = os.path.join(tempfile.gettempdir(), 'hf.py')
            try:
                urllib.request.urlretrieve(HF.URL, path)
            except: # Python 2.x
                urllib.urlretrieve(HF.URL, path)
            logging.info('downloaded hf code to %s', path)
            import hf

        self.params = network.params
        self.opt = hf.hf_optimizer(
            self.params,
            network.inputs,
            network.outputs[0],
            [network.loss(**kwargs)] + [mon for _, mon in network.monitors],
            None)

        # fix mapping from kwargs into a dict to send to the hf optimizer
        kwargs['validate_every'] = kwargs.pop('validate', 1 << 60)
        try:
            func = self.opt.train.__func__.__code__
        except: # Python 2.x
            func = self.opt.train.im_func.func_code
        for k in set(kwargs) - set(func.co_varnames[1:]):
            kwargs.pop(k)
        self.kwargs = kwargs

    def itertrain(self, train_set, valid_set=None, **kwargs):
        '''Train a model using a training and validation set.

        This method yields a series of monitor values to the caller. After every
        iteration, a pair of monitor dictionaries is generated: one evaluated on
        the training dataset, and another evaluated on the validation dataset.
        The validation monitors might not be updated during every training
        iteration; in this case, the most recent validation monitors will be
        yielded along with the training monitors.

        Parameters
        ----------
        train_set : :class:`Dataset <theanets.dataset.Dataset>`
            A set of training data for computing updates to model parameters.
        valid_set : :class:`Dataset <theanets.dataset.Dataset>`
            A set of validation data for computing monitor values and
            determining when the loss has stopped improving.

        Returns
        -------
        training : dict
            A dictionary mapping monitor names to values, evaluated on the
            training dataset.
        validation : dict
            A dictionary containing monitor values evaluated on the validation
            dataset.
        '''
        self.set_params(self.opt.train(
            train_set, kwargs['cg_set'], validation=valid_set, **self.kwargs))
        yield self.evaluate(train_set), self.evaluate(valid_set)


class Sample(Trainer):
    '''This trainer replaces network weights with samples from the input.'''

    @staticmethod
    def reservoir(xs, n):
        '''Select a random sample of n items from xs.'''
        pool = []
        for i, x in enumerate(xs):
            if len(pool) < n:
                pool.append(x / np.linalg.norm(x))
                continue
            j = rng.randint(i + 1)
            if j < n:
                pool[j] = x / np.linalg.norm(x)
        # if the pool still has fewer than n items, pad with distorted random
        # duplicates from the source data.
        L = len(pool)
        S = np.std(pool, axis=0)
        while len(pool) < n:
            x = pool[rng.randint(L)]
            pool.append(x + S * rng.randn(*x.shape))
        return np.array(pool, dtype=pool[0].dtype)

    def __init__(self, network, **kwargs):
        self.network = network

    def itertrain(self, train_set, valid_set=None, **kwargs):
        '''Train a model using a training and validation set.

        This method yields a series of monitor values to the caller. After every
        iteration, a pair of monitor dictionaries is generated: one evaluated on
        the training dataset, and another evaluated on the validation dataset.
        The validation monitors might not be updated during every training
        iteration; in this case, the most recent validation monitors will be
        yielded along with the training monitors.

        Parameters
        ----------
        train_set : :class:`Dataset <theanets.dataset.Dataset>`
            A set of training data for computing updates to model parameters.
        valid_set : :class:`Dataset <theanets.dataset.Dataset>`
            A set of validation data for computing monitor values and
            determining when the loss has stopped improving.

        Returns
        -------
        training : dict
            A dictionary mapping monitor names to values, evaluated on the
            training dataset.
        validation : dict
            A dictionary containing monitor values evaluated on the validation
            dataset.
        '''
        ifci = itertools.chain.from_iterable

        first = lambda x: x[0] if isinstance(x, (tuple, list)) else x
        last = lambda x: x[-1] if isinstance(x, (tuple, list)) else x
        odim = idim = None
        for t in train_set:
            idim = first(t).shape[-1]
            odim = last(t).shape[-1]

        # set output (decoding) weights on the network.
        samples = ifci(last(t) for t in train_set)
        for param in self.network.layers[-1].params:
            shape = param.get_value(borrow=True).shape
            if len(shape) == 2 and shape[1] == odim:
                arr = np.vstack(Sample.reservoir(samples, shape[0]))
                logging.info('setting %s: %s <- %s', param.name, shape)
                param.set_value(arr / np.sqrt((arr * arr).sum(axis=1))[:, None])

        # set input (encoding) weights on the network.
        samples = ifci(first(t) for t in train_set)
        for layer in self.network.layers:
            for param in layer.params:
                shape = param.get_value(borrow=True).shape
                if len(shape) == 2 and shape[0] == idim:
                    arr = np.vstack(Sample.reservoir(samples, shape[1])).T
                    logging.info('setting %s: %s', param.name, shape)
                    param.set_value(arr / np.sqrt((arr * arr).sum(axis=0)))
                    samples = ifci(self.network.feed_forward(
                        first(t))[i-1] for t in train_set)

        yield self.evaluate(train_set), self.evaluate(valid_set)


class SupervisedPretrainer(Trainer):
    '''This trainer adapts parameters using a supervised pretraining approach.

    In this variant, we create "taps" at increasing depths into the original
    network weights, training only those weights that are below the tap. So, for
    a hypothetical binary classifier network with layers [3, 4, 5, 6, 2], we
    would first insert a tap after the first hidden layer (effectively a binary
    classifier in a [3, 4, (2)] configuration, where (2) indicates that the
    corresponding layer is the tap, not present in the original) and train just
    that network. Then we insert a tap at the next layer (effectively training a
    [3, 4, 5, (2)] classifier, re-using the trained weights for the 3 x 4
    layer), and so forth. When we get to training the last layer, i.e., [3, 4,
    5, 6, 2], then we just train all of the layers in the original network.

    For autoencoder networks with tied weights, consider an example with layers
    [3, 4, 5, 6, 5', 4', 3'], where the prime indicates that the layer is tied.
    In cases like this, we train the "outermost" pair of layers first, then add
    then next pair of layers inward, etc. The training for our example would
    start with [3, 4, 3'], then proceed to [3, 4, 5, 4', 3'], and then finish by
    training all the layers in the original network.

    By using layers from the original network whenever possible, we preserve all
    of the relevant settings of noise, dropouts, loss function and the like, in
    addition to removing the need for copying trained weights around between
    different :class:`Network <feedforward.Network>` instances.
    '''

    def __init__(self, network, factory, *args, **kwargs):
        self.network = network
        self.factory = factory
        self.args = args
        self.kwargs = kwargs

    def itertrain(self, train_set, valid_set=None, **kwargs):
        '''Train a model using a training and validation set.

        This method yields a series of monitor values to the caller. After every
        iteration, a pair of monitor dictionaries is generated: one evaluated on
        the training dataset, and another evaluated on the validation dataset.
        The validation monitors might not be updated during every training
        iteration; in this case, the most recent validation monitors will be
        yielded along with the training monitors.

        Parameters
        ----------
        train_set : :class:`Dataset <theanets.dataset.Dataset>`
            A set of training data for computing updates to model parameters.
        valid_set : :class:`Dataset <theanets.dataset.Dataset>`
            A set of validation data for computing monitor values and
            determining when the loss has stopped improving.

        Returns
        -------
        training : dict
            A dictionary mapping monitor names to values, evaluated on the
            training dataset.
        validation : dict
            A dictionary containing monitor values evaluated on the validation
            dataset.
        '''
        net = self.network
        tied = getattr(net, 'tied_weights', False)
        original = list(net.layers)
        L = 1 + len(original) // 2 if tied else len(original) - 1
        for i in range(1, L):
            if i == L - 1:
                net.layers = original
            elif tied:
                net.layers = original[:i+1] + original[-i:]
            else:
                net.layers = original[:i+1] + [layers.build(
                    'feedforward',
                    name='lwout',
                    nin=original[i].nout,
                    nout=original[-1].nout,
                    activation=original[-1].kwargs['activation'])]
            logging.info('layerwise: training %s',
                         ' -> '.join(l.name for l in net.layers))
            trainer = self.factory(net, *self.args, **self.kwargs)
            for monitors in trainer.itertrain(train_set, valid_set):
                yield monitors
        net.layers = original


class UnsupervisedPretrainer(Trainer):
    '''Train a discriminative model using an unsupervised pre-training step.

    This trainer is a bit of glue code that creates a "shadow" autoencoder based
    on a current network model, trains the autoencoder, and then transfers the
    trained weights back to the original model.

    This code is intended mostly as a proof-of-concept to demonstrate how shadow
    networks can be created, and how trainers can call other trainers for lots
    of different types of training regimens.
    '''

    def __init__(self, network, *args, **kwargs):
        self.network = network
        self.args = args
        self.kwargs = kwargs

    def itertrain(self, train_set, valid_set=None, **kwargs):
        '''Train a model using a training and validation set.

        This method yields a series of monitor values to the caller. After every
        iteration, a pair of monitor dictionaries is generated: one evaluated on
        the training dataset, and another evaluated on the validation dataset.
        The validation monitors might not be updated during every training
        iteration; in this case, the most recent validation monitors will be
        yielded along with the training monitors.

        Parameters
        ----------
        train_set : :class:`Dataset <theanets.dataset.Dataset>`
            A set of training data for computing updates to model parameters.
        valid_set : :class:`Dataset <theanets.dataset.Dataset>`
            A set of validation data for computing monitor values and
            determining when the loss has stopped improving.

        Returns
        -------
        training : dict
            A dictionary mapping monitor names to values, evaluated on the
            training dataset.
        validation : dict
            A dictionary containing monitor values evaluated on the validation
            dataset.
        '''
        # construct a "shadow" of the input network, using the original
        # network's encoding layers, with tied weights in an autoencoder
        # configuration.
        layers_ = list(self.network.layers[:-1])
        for l in layers_[::-1][:-2]:
            layers_.append(layers.build(
                'tied', partner=l, activation=l.kwargs['activation']))
        layers_.append(layers.build(
            'tied', partner=layers_[1], activation='linear'))

        logging.info('creating shadow network')
        ae = feedforward.Autoencoder(tied_weights=True, layers=layers_)

        # train the autoencoder using the supervised layerwise pretrainer.
        pre = SupervisedPretrainer(ae, *self.args, **self.kwargs)
        for monitors in pre.itertrain(train_set, valid_set=valid_set, **kwargs):
            yield monitors

        logging.info('completed unsupervised pretraining')<|MERGE_RESOLUTION|>--- conflicted
+++ resolved
@@ -309,11 +309,7 @@
     def clipped_gradients(self, params=None):
         for grad in TT.grad(self.loss, params or self.params):
             norm = TT.sqrt((grad * grad).sum())
-<<<<<<< HEAD
-            yield grad * TT.minimum(1, self.max_norm / norm)
-=======
-            yield TT.minimum(TT.cast(1, FLOAT), self.max_norm / norm)
->>>>>>> a0701b6e
+            yield grad * TT.minimum(TT.cast(1, FLOAT), self.max_norm / norm)
 
     @staticmethod
     def shared_like(param, name, init=0):
