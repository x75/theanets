--- conflicted
+++ resolved
@@ -294,7 +294,6 @@
     INPUT_NDIM = 3
     '''Number of dimensions for holding input data arrays.'''
 
-<<<<<<< HEAD
 class MixtureDensity(Regressor):
     def predict(self, x):
         '''Compute a greedy classification for the given set of data.
@@ -366,11 +365,6 @@
     #         data.
     #     '''
     #     return self.feed_forward(x)[self.layers[-1].output_name()]
-=======
-    OUTPUT_NDIM = 3
-    '''Number of dimensions for holding output data arrays.'''
->>>>>>> 285842cc
-
 
 class Classifier(feedforward.Classifier):
     '''A classifier computes a distribution over labels, given an input.
