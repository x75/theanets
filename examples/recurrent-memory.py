#!/usr/bin/env python

import climate
import logging
import matplotlib.pyplot as plt
import numpy as np
import theanets

climate.enable_default_logging()

TIME = 10
BITS = 3
BATCH_SIZE = 32

mask = np.ones((TIME, BATCH_SIZE, 1), bool)
mask[:TIME - BITS] = 0

e = theanets.Experiment(
    theanets.recurrent.Regressor,
    layers=(1, ('rnn', 10), 1),
<<<<<<< HEAD
    recurrent_error_start=TIME - BITS)
=======
    batch_size=BATCH_SIZE)
>>>>>>> b469085d

def generate():
    s, t = np.random.randn(2, TIME, BATCH_SIZE, 1).astype('f')
    s[:BITS] = t[-BITS:] = np.random.randn(BITS, BATCH_SIZE, 1)
    return s, t, mask

src, tgt, msk = generate()
logging.info('data batches: %s -> %s @ %s', src.shape, tgt.shape, msk.shape)

e.train(generate)

predict = e.network.predict(src)[:, :, 0]
vm = max(abs(src[:BITS]).max(), abs(predict[-BITS]).max())

def plot(n, z, label):
    ax = plt.subplot(2, 1, n)
    ax.set_frame_on(False)
    for loc, spine in ax.spines.items():
        spine.set_color('none')
    ax.imshow(z, cmap='gray', vmin=-vm, vmax=vm)
    ax.set_xticks([])
    ax.set_yticks([])
    ax.set_xlabel('Example')
    ax.set_ylabel('{} Time'.format(label))

plot(1, src[:, :, 0], 'Source')
plot(2, predict, 'Prediction')

plt.show()<|MERGE_RESOLUTION|>--- conflicted
+++ resolved
@@ -18,11 +18,7 @@
 e = theanets.Experiment(
     theanets.recurrent.Regressor,
     layers=(1, ('rnn', 10), 1),
-<<<<<<< HEAD
-    recurrent_error_start=TIME - BITS)
-=======
-    batch_size=BATCH_SIZE)
->>>>>>> b469085d
+    weighted=True)
 
 def generate():
     s, t = np.random.randn(2, TIME, BATCH_SIZE, 1).astype('f')
@@ -32,7 +28,7 @@
 src, tgt, msk = generate()
 logging.info('data batches: %s -> %s @ %s', src.shape, tgt.shape, msk.shape)
 
-e.train(generate)
+e.train(generate, batch_size=BATCH_SIZE)
 
 predict = e.network.predict(src)[:, :, 0]
 vm = max(abs(src[:BITS]).max(), abs(predict[-BITS]).max())
